--- conflicted
+++ resolved
@@ -284,34 +284,6 @@
     else:
         error('Unknown model preset name %s' % preset)
 
-<<<<<<< HEAD
-=======
-
-def damp_boundary(damp, nbpml, spacing):
-    """Initialise damping field with an absorbing PML layer.
-
-    :param damp: The :class:`Function` for the damping field.
-    :param nbpml: Number of points in the damping layer.
-    :param spacing: Grid spacing coefficent.
-    """
-    dampcoeff = 1.5 * np.log(1.0 / 0.001) / (40.)
-    assert all(damp._offset_domain[0] == i for i in damp._offset_domain)
-    for i in range(damp.ndim):
-        for j in range(nbpml):
-            # Dampening coefficient
-            pos = np.abs((nbpml - j + 1) / float(nbpml))
-            val = dampcoeff * (pos - np.sin(2*np.pi*pos)/(2*np.pi))
-            # : slices
-            all_ind = [slice(0, d) for d in damp.data.shape]
-            # Left slice for dampening for dimension i
-            all_ind[i] = slice(j, j+1)
-            damp.data[all_ind] += val/spacing[i]
-            # right slice for dampening for dimension i
-            all_ind[i] = slice(damp.data.shape[i]-j, damp.data.shape[i]-j+1)
-            damp.data[all_ind] += val/spacing[i]
-
-
->>>>>>> 060c121e
 def initialize_function(function, data, nbpml):
     """Initialize a :class:`Function` with the given ``data``. ``data``
     does *not* include the PML layers for the absorbing boundary conditions;
